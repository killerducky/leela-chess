--- conflicted
+++ resolved
@@ -299,13 +299,10 @@
     auto fpu_eval = get_eval(color) - fpu_reduction;
 
     for (const auto& child : m_children) {
-<<<<<<< HEAD
-=======
         if (!child->active()) {
             continue;
         }
 
->>>>>>> 09ce0b7d
         float winrate = fpu_eval;
         if (child->get_visits() > 0) {
             winrate = child->get_eval(color);
