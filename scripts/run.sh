--- conflicted
+++ resolved
@@ -5,23 +5,10 @@
 #ulimit -c unlimited
 
 # Add -debug to see engine output
-<<<<<<< HEAD
-# Missing -repeat and -openings (-t2 gives some randomness...)
-#./cutechess-cli -rounds 100 -tournament gauntlet -concurrency 1 \
-./cutechess-cli \
- -engine name=supervised cmd=/home/fhuizing/Workspace/leela-chess/build/lczero arg="-t2" arg="--weights=/home/fhuizing/Workspace/leela-chess/scripts/newweights.txt" \
- -engine name=random cmd=/home/fhuizing/Workspace/leela-chess/build/lczero arg="-t2" arg="--weights=/home/fhuizing/Workspace/leela-chess/scripts/weights.txt" \
- -each proto=uci tc=inf \
- -rounds 100 \
- -tournament gauntlet \
- -concurrency 2 \
- -pgnout results.pgn
-=======
 # Missing -repeat and -openings (-n gives some randomness)
 DIR=$PWD/../src
 ./cutechess-cli -rounds 100 -tournament gauntlet -concurrency 1 \
  -pgnout results.pgn \
  -engine name=lc_new cmd=$DIR/lczero arg="-n" arg="-t1" arg="--weights=$DIR/newweights.txt" \
  -engine name=lc_base cmd=$DIR/lczero arg="-n" arg="-t1" arg="--weights=$DIR/weights.txt" \
- -each proto=uci tc=inf
->>>>>>> e0b7d869
+ -each proto=uci tc=inf